--- conflicted
+++ resolved
@@ -18,10 +18,5 @@
 
 [dependencies]
 clippy = {version = ">=0", optional = true}
-<<<<<<< HEAD
-rand = "~0.7"
-siphasher = "~0.2"
-=======
-rand = "~0.4"
-siphasher = "~0.3"
->>>>>>> 3bca946d
+rand = "0.7"
+siphasher = "0.3"